# Sprockets: Rack-based asset packaging

Sprockets is a Ruby library for compiling and serving web assets.
It features declarative dependency management for JavaScript and CSS
assets, as well as a powerful preprocessor pipeline that allows you to
write assets in languages like CoffeeScript, Sass and SCSS.

# Installation #

Install Sprockets from RubyGems:

    $ gem install sprockets

Or include it in your project's `Gemfile` with Bundler:

    gem 'sprockets', '~> 3.0'

# Understanding the Sprockets Environment #

You'll need an instance of the `Sprockets::Environment` class to
access and serve assets from your application. Under Rails 3.1 and
later, `YourApp::Application.assets` is a preconfigured
`Sprockets::Environment` instance. For Rack-based applications, create
an instance in `config.ru`.

The Sprockets `Environment` has methods for retrieving and serving
assets, manipulating the load path, and registering processors. It is
also a Rack application that can be mounted at a URL to serve assets
over HTTP.

## The Load Path ##

The *load path* is an ordered list of directories that Sprockets uses
to search for assets.

In the simplest case, a Sprockets environment's load path will consist
of a single directory containing your application's asset source
files. When mounted, the environment will serve assets from this
directory as if they were static files in your public root.

The power of the load path is that it lets you organize your source
files into multiple directories -- even directories that live outside
your application -- and combine those directories into a single
virtual filesystem. That means you can easily bundle JavaScript, CSS
and images into a Ruby library and import them into your application.

### Manipulating the Load Path ###

To add a directory to your environment's load path, use the
`append_path` and `prepend_path` methods. Directories at the beginning
of the load path have precedence over subsequent directories.

    environment = Sprockets::Environment.new
    environment.append_path 'app/assets/javascripts'
    environment.append_path 'lib/assets/javascripts'
    environment.append_path 'vendor/assets/jquery'

In general, you should append to the path by default and reserve
prepending for cases where you need to override existing assets.

## Accessing Assets ##

Once you've set up your environment's load path, you can mount the
environment as a Rack server and request assets via HTTP. You can also
access assets programmatically from within your application.

### Logical Paths ###

Assets in Sprockets are always referenced by their *logical path*.

The logical path is the path of the asset source file relative to its
containing directory in the load path. For example, if your load path
contains the directory `app/assets/javascripts`:

<table>
  <tr>
    <th>Asset source file</th>
    <th>Logical path</th>
  </tr>
  <tr>
    <td>app/assets/javascripts/application.js</td>
    <td>application.js</td>
  </tr>
  <tr>
    <td>app/assets/javascripts/models/project.js</td>
    <td>models/project.js</td>
  </tr>
</table>

In this way, all directories in the load path are merged to create a
virtual filesystem whose entries are logical paths.

### Serving Assets Over HTTP ###

When you mount an environment, all of its assets are accessible as
logical paths underneath the *mount point*. For example, if you mount
your environment at `/assets` and request the URL
`/assets/application.js`, Sprockets will search your load path for the
file named `application.js` and serve it.

Under Rails 3.1 and later, your Sprockets environment is automatically
mounted at `/assets`. If you are using Sprockets with a Rack
application, you will need to mount the environment yourself. A good
way to do this is with the `map` method in `config.ru`:

    require 'sprockets'
    map '/assets' do
      environment = Sprockets::Environment.new
      environment.append_path 'app/assets/javascripts'
      environment.append_path 'app/assets/stylesheets'
      run environment
    end

    map '/' do
      run YourRackApp
    end

### Accessing Assets Programmatically ###

You can use the `find_asset` method (aliased as `[]`) to retrieve an
asset from a Sprockets environment. Pass it a logical path and you'll
get a `Sprockets::BundledAsset` instance back:

    environment['application.js']
    # => #<Sprockets::BundledAsset ...>

Call `to_s` on the resulting asset to access its contents, `length` to
get its length in bytes, `mtime` to query its last-modified time, and
`pathname` to get its full path on the filesystem.

# Using Engines #

Asset source files can be written in another language, like SCSS or
CoffeeScript, and automatically compiled to CSS or JavaScript by
Sprockets. Compilers for these languages are called *engines*.

Engines are specified by additional extensions on the asset source
filename. For example, a CSS file written in SCSS might have the name
`layout.css.scss`, while a JavaScript file written in CoffeeScript
might have the name `dialog.js.coffee`.

## Minifying Assets ##

Several JavaScript and CSS minifiers are available through shorthand.

``` ruby
environment.js_compressor  = :uglify
environment.css_compressor = :scss
```

## Styling with Sass and SCSS ##

[Sass](http://sass-lang.com/) is a language that compiles to CSS and
adds features like nested rules, variables, mixins and selector
inheritance.

If the `sass` gem is available to your application, you can use Sass
to write CSS assets in Sprockets.

Sprockets supports both Sass syntaxes. For the original
whitespace-sensitive syntax, use the extension `.css.sass`. For the
new SCSS syntax, use the extension `.css.scss`.

## Scripting with CoffeeScript ##

[CoffeeScript](http://jashkenas.github.com/coffee-script/) is a
language that compiles to the "good parts" of JavaScript, featuring a
cleaner syntax with array comprehensions, classes, and function
binding.

If the `coffee-script` gem is available to your application, you can
use CoffeeScript to write JavaScript assets in Sprockets. Note that
the CoffeeScript compiler is written in JavaScript, and you will need
an [ExecJS](https://github.com/sstephenson/execjs)-supported runtime
on your system to invoke it.

To write JavaScript assets with CoffeeScript, use the extension
`.js.coffee`.

## JavaScript Templating with EJS and Eco ##

Sprockets supports *JavaScript templates* for client-side rendering of
strings or markup. JavaScript templates have the special format
extension `.jst` and are compiled to JavaScript functions.

When loaded, a JavaScript template function can be accessed by its
logical path as a property on the global `JST` object. Invoke a
template function to render the template as a string. The resulting
string can then be inserted into the DOM.

    <!-- templates/hello.jst.ejs -->
    <div>Hello, <span><%= name %></span>!</div>

    // application.js
    //= require templates/hello
    $("#hello").html(JST["templates/hello"]({ name: "Sam" }));

Sprockets supports two JavaScript template languages:
[EJS](https://github.com/sstephenson/ruby-ejs), for embedded
JavaScript, and [Eco](https://github.com/sstephenson/ruby-eco), for
embedded CoffeeScript. Both languages use the familiar `<% … %>`
syntax for embedding logic in templates.

If the `ejs` gem is available to your application, you can use EJS
templates in Sprockets. EJS templates have the extension `.jst.ejs`.

If the `eco` gem is available to your application, you can use [Eco
templates](https://github.com/sstephenson/eco) in Sprockets. Eco
templates have the extension `.jst.eco`. Note that the `eco` gem
depends on the CoffeeScript compiler, so the same caveats apply as
outlined above for the CoffeeScript engine.

## Invoking Ruby with ERB ##

Sprockets provides an ERB engine for preprocessing assets using
embedded Ruby code. Append `.erb` to a CSS or JavaScript asset's
filename to enable the ERB engine.

**Note**: Sprockets processes multiple engine extensions in order from
  right to left, so you can use multiple engines with a single
  asset. For example, to have a CoffeeScript asset that is first
  preprocessed with ERB, use the extension `.js.coffee.erb`.

Ruby code embedded in an asset is evaluated in the context of a
`Sprockets::Context` instance for the given asset. Common uses for ERB
include:

- embedding another asset as a Base64-encoded `data:` URI with the
  `asset_data_uri` helper
- inserting the URL to another asset, such as with the `asset_path`
  helper provided by the Sprockets Rails plugin
- embedding other application resources, such as a localized string
  database, in a JavaScript asset via JSON
- embedding version constants loaded from another file

See the [Helper Methods](lib/sprockets/context.rb) section for more information about
interacting with `Sprockets::Context` instances via ERB.

### String Interpolation Syntax ###

If you need access to Ruby from an asset but cannot use ERB's `<% …
%>` syntax, Sprockets also supports Ruby string interpolation syntax
(`#{ … }`) with the `.str` engine extension.

# Managing and Bundling Dependencies #

You can create *asset bundles* -- ordered concatenations of asset
source files -- by specifying dependencies in a special comment syntax
at the top of each source file.

Sprockets reads these comments, called *directives*, and processes
them to recursively build a dependency graph. When you request an
asset with dependencies, the dependencies will be included in order at
the top of the file.

## The Directive Processor ##

Sprockets runs the *directive processor* on each CSS and JavaScript
source file. The directive processor scans for comment lines beginning
with `=` in comment blocks at the top of the file.

    //= require jquery
    //= require jquery-ui
    //= require backbone
    //= require_tree .

The first word immediately following `=` specifies the directive
name. Any words following the directive name are treated as
arguments. Arguments may be placed in single or double quotes if they
contain spaces, similar to commands in the Unix shell.

**Note**: Non-directive comment lines will be preserved in the final
  asset, but directive comments are stripped after
  processing. Sprockets will not look for directives in comment blocks
  that occur after the first line of code.

### Supported Comment Types ###

The directive processor understands comment blocks in three formats:

    /* Multi-line comment blocks (CSS, SCSS, JavaScript)
     *= require foo
     */

    // Single-line comment blocks (SCSS, JavaScript)
    //= require foo

    # Single-line comment blocks (CoffeeScript)
    #= require foo

## Sprockets Directives ##

You can use the following directives to declare dependencies in asset
source files.

For directives that take a *path* argument, you may specify either a
logical path or a relative path. Relative paths begin with `./` and
reference files relative to the location of the current file.

### The `require` Directive ###

`require` *path* inserts the contents of the asset source file
specified by *path*. If the file is required multiple times, it will
appear in the bundle only once.

### The `include` Directive ###

`include` *path* works like `require`, but inserts the contents of the
specified source file even if it has already been included or
required.

### The `require_directory` Directive ###

`require_directory` *path* requires all source files of the same
format in the directory specified by *path*. Files are required in
alphabetical order.

### The `require_tree` Directive ###

`require_tree` *path* works like `require_directory`, but operates
recursively to require all files in all subdirectories of the
directory specified by *path*.

### The `require_self` Directive ###

`require_self` tells Sprockets to insert the body of the current
source file before any subsequent `require` or `include` directives.

### The `depend_on` Directive ###

`depend_on` *path* declares a dependency on the given *path* without
including it in the bundle. This is useful when you need to expire an
asset's cache in response to a change in another file.

### The `depend_on_asset` Directive ###

`depend_on_asset` *path* works like `depend_on`, but operates
recursively reading the file and following the directives found.

### The `stub` Directive ###

`stub` *path* allows dependency to be excluded from the asset bundle.
The *path* must be a valid asset and may or may not already be part
of the bundle. `stub` should only be used at the top level bundle, not
within any subdependencies.

# Development #

## Contributing ##

The Sprockets source code is [hosted on
GitHub](https://github.com/sstephenson/sprockets). You can check out a
copy of the latest code using Git:

    $ git clone https://github.com/sstephenson/sprockets.git

If you've found a bug or have a question, please open an issue on the
[Sprockets issue
tracker](https://github.com/sstephenson/sprockets/issues). Or, clone
the Sprockets repository, write a failing test case, fix the bug and
submit a pull request.

## Version History ##

<<<<<<< HEAD
**3.0.0**

* Removed builtin support for LESS.
=======
**2.12.1** (April 17, 2014)

* Fix making manifest target directory when its different than the output directory.
>>>>>>> 0d47a4fb

**2.12.0** (March 13, 2014)

* Avoid context reference in SassImporter hack so its Marshallable. Fixes
 issues with Sass 3.3.x.

**2.11.0** (February 19, 2014)

* Cache store must now be an LRU implementation.
* Default digest changed to SHA1. To continue using MD5.
  `env.digest_class = Digest::MD5`.

**2.10.0** (May 24, 2013)

* Support for `bower.json`

**2.9.3** (April 20, 2013)

* Fixed sass caching bug

**2.9.2** (April 8, 2013)

* Improve file freshness check performance
* Directive processor encoding fixes

**2.9.1** (April 6, 2013)

* Support for Uglifier 2.x

**2.9.0** (February 25, 2013)

* Write out gzipped variants of bundled assets.

**2.8.2** (December 10, 2012)

* Fixed top level Sass constant references
* Fixed manifest logger when environment is disabled

**2.8.1** (October 31, 2012)

* Fixed Sass importer bug

**2.8.0** (October 16, 2012)

* Allow manifest location to be separated from output directory
* Pass logical path and absolute path to each_logical_path iterator

**2.7.0** (October 10, 2012)

* Added --css-compressor and --js-compressor command line flags
* Added css/js compressor shorthand
* Change default manifest.json filename to be a randomized manifest-16HEXBYTES.json
* Allow nil environment to be passed to manifest
* Allow manifest instance to be set on rake task

**2.6.0** (September 19, 2012)

* Added bower component.json require support

**2.5.0** (September 4, 2012)

* Fixed Ruby 2.0 RegExp warning
* Provide stubbed implementation of context *_path helpers
* Add SassCompressor

**2.4.5** (July 10, 2012)

* Tweaked some logger levels

**2.4.4** (July 2, 2012)

* Canonicalize logical path extensions
* Check absolute paths passed to depend_on

**2.4.3** (May 16, 2012)

* Exposed :sprockets in sass options
* Include dependency paths in asset mtime

**2.4.2** (May 7, 2012)

* Fixed MultiJson feature detect

**2.4.1** (April 26, 2012)

* Fixed MultiJson API change
* Fixed gzip mtime

**2.4.0** (March 27, 2012)

* Added global path registry
* Added global processor registry

**2.3.2** (March 26, 2012)

* Fix Context#logical_path with dots

**2.3.1** (February 11, 2012)

* Added bytesize to manifest
* Added Asset#bytesize alias
* Security: Check path for forbidden access after unescaping

**2.3.0** (January 16, 2012)

* Added special Sass importer that automatically tracks any `@import`ed files.

**2.2.0** (January 10, 2012)

* Added `sprockets` command line utility.
* Added rake/sprocketstask.
* Added json manifest log of compiled assets.
* Added `stub` directive that allows you to exclude files from the bundle.
* Added per environment external encoding (Environment#default_external_encoding). Defaults to UTF-8. Fixes issues where LANG is not set correctly and Rubys default external is set to ASCII.

**2.1.2** (November 20, 2011)

* Disabled If-Modified-Since server checks. Fixes some browser caching issues when serving the asset body only. If-None-Match caching is sufficient.

**2.1.1** (November 18, 2011)

* Fix windows absolute path check bug.

**2.1.0** (November 11, 2011)

* Directive comment lines are now turned into empty lines instead of removed. This way line numbers in
  CoffeeScript syntax errors are correct.
* Performance and caching bug fixes.

**2.0.3** (October 17, 2011)

* Detect format extensions from right to left.
* Make JST namespace configurable.

**2.0.2** (October 4, 2011)

* Fixed loading stale cache from bundler gems.

**2.0.1** (September 30, 2011)

* Fixed bug with fingerprinting file names with multiple dots.
* Decode URIs as default internal.
* Fix symlinked asset directories.

**2.0.0** (August 29, 2011)

* Initial public release.

# License #

Copyright &copy; 2014 Sam Stephenson <<sstephenson@gmail.com>>

Copyright &copy; 2014 Joshua Peek <<josh@joshpeek.com>>

Sprockets is distributed under an MIT-style license. See LICENSE for
details.<|MERGE_RESOLUTION|>--- conflicted
+++ resolved
@@ -362,15 +362,13 @@
 
 ## Version History ##
 
-<<<<<<< HEAD
 **3.0.0**
 
 * Removed builtin support for LESS.
-=======
+
 **2.12.1** (April 17, 2014)
 
 * Fix making manifest target directory when its different than the output directory.
->>>>>>> 0d47a4fb
 
 **2.12.0** (March 13, 2014)
 
