require 'sprockets/version'

module Sprockets
  # Environment
  autoload :Base,                    'sprockets/base'
  autoload :Environment,             'sprockets/environment'
  autoload :CachedEnvironment,       'sprockets/cached_environment'
  autoload :Manifest,                'sprockets/manifest'

  # Assets
  autoload :Asset,                   'sprockets/asset'
  autoload :BundledAsset,            'sprockets/bundled_asset'
  autoload :ProcessedAsset,          'sprockets/processed_asset'
  autoload :StaticAsset,             'sprockets/static_asset'

  # Processing
  autoload :CharsetNormalizer,       'sprockets/charset_normalizer'
  autoload :ClosureCompressor,       'sprockets/closure_compressor'
  autoload :CoffeeScriptTemplate,    'sprockets/coffee_script_template'
  autoload :Context,                 'sprockets/context'
  autoload :DirectiveProcessor,      'sprockets/directive_processor'
  autoload :EcoTemplate,             'sprockets/eco_template'
  autoload :EjsTemplate,             'sprockets/ejs_template'
  autoload :ERBTemplate,             'sprockets/erb_template'
  autoload :JstProcessor,            'sprockets/jst_processor'
  autoload :SafetyColons,            'sprockets/safety_colons'
  autoload :SassCompressor,          'sprockets/sass_compressor'
  autoload :SassTemplate,            'sprockets/sass_template'
  autoload :ScssTemplate,            'sprockets/sass_template'
  autoload :UglifierCompressor,      'sprockets/uglifier_compressor'
  autoload :YUICompressor,           'sprockets/yui_compressor'

  # Internal utilities
  autoload :ArgumentError,           'sprockets/errors'
  autoload :Cache,                   'sprockets/cache'
  autoload :CircularDependencyError, 'sprockets/errors'
  autoload :ContentTypeMismatch,     'sprockets/errors'
  autoload :Error,                   'sprockets/errors'
  autoload :FileNotFound,            'sprockets/errors'
  autoload :LazyProxy,               'sprockets/lazy_proxy'
  autoload :PathUtils,               'sprockets/path_utils'
  autoload :Utils,                   'sprockets/utils'

  # Extend Sprockets module to provide global registry
  require 'sprockets/engines'
  require 'sprockets/mime'
  require 'sprockets/processing'
  require 'sprockets/compressing'
  require 'sprockets/paths'
  extend Engines, Mime, Processing, Compressing, Paths

  @root              = File.expand_path('..', __FILE__)
  @paths             = []
  @extensions        = []
  @mime_types        = {}
  @engines           = {}
<<<<<<< HEAD
  @transformers      = Hash.new { |h, k| h[k] = {} }
=======
  @engine_mime_types = {}
  @engine_extensions = {}
>>>>>>> 3ceb061b
  @preprocessors     = Hash.new { |h, k| h[k] = [] }
  @postprocessors    = Hash.new { |h, k| h[k] = [] }
  @bundle_processors = Hash.new { |h, k| h[k] = [] }
  @compressors       = Hash.new { |h, k| h[k] = {} }

  # Define `default_external_encoding` accessor on 1.9.
  # Defaults to UTF-8.
  class << self
    attr_accessor :default_external_encoding
  end
  self.default_external_encoding = Encoding::UTF_8

  register_mime_type 'text/css', '.css'
  register_mime_type 'application/javascript', '.js'

  register_preprocessor 'text/css',               LazyProxy.new { DirectiveProcessor }
  register_preprocessor 'application/javascript', LazyProxy.new { DirectiveProcessor }

  register_postprocessor 'application/javascript', LazyProxy.new { SafetyColons }

  register_bundle_processor 'text/css', LazyProxy.new { CharsetNormalizer }

  register_compressor 'text/css', :sass, LazyProxy.new { SassCompressor }
  register_compressor 'text/css', :scss, LazyProxy.new { SassCompressor }
  register_compressor 'text/css', :yui, LazyProxy.new { YUICompressor }
  register_compressor 'application/javascript', :closure, LazyProxy.new { ClosureCompressor }
  register_compressor 'application/javascript', :uglifier, LazyProxy.new { UglifierCompressor }
  register_compressor 'application/javascript', :uglify, LazyProxy.new { UglifierCompressor }
  register_compressor 'application/javascript', :yui, LazyProxy.new { YUICompressor }

  # Mmm, CoffeeScript
  register_mime_type 'text/coffeescript', '.coffee'
  register_transformer 'text/coffeescript', 'application/javascript', LazyProxy.new { CoffeeScriptTemplate }

  # JST engines
  register_mime_type 'application/jst', '.jst'
  register_mime_type 'text/eco', '.eco'
  register_mime_type 'text/ejs', '.ejs'
  register_transformer 'application/jst', 'application/javascript', LazyProxy.new { JstProcessor }
  register_transformer 'text/eco', 'application/javascript', LazyProxy.new { EcoTemplate }
  register_transformer 'text/ejs', 'application/javascript', LazyProxy.new { EjsTemplate }

  # CSS engines
  register_mime_type 'text/sass', '.sass'
  register_mime_type 'text/scss', '.scss'
  register_transformer 'text/sass', 'text/css', LazyProxy.new { SassTemplate }
  register_transformer 'text/scss', 'text/css', LazyProxy.new { ScssTemplate }

  # Other
  register_mime_type 'application/html+ruby', '.erb'
  register_transformer 'application/html+ruby', '*/*', LazyProxy.new { ERBTemplate }
end<|MERGE_RESOLUTION|>--- conflicted
+++ resolved
@@ -54,12 +54,7 @@
   @extensions        = []
   @mime_types        = {}
   @engines           = {}
-<<<<<<< HEAD
   @transformers      = Hash.new { |h, k| h[k] = {} }
-=======
-  @engine_mime_types = {}
-  @engine_extensions = {}
->>>>>>> 3ceb061b
   @preprocessors     = Hash.new { |h, k| h[k] = [] }
   @postprocessors    = Hash.new { |h, k| h[k] = [] }
   @bundle_processors = Hash.new { |h, k| h[k] = [] }
