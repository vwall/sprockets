require 'sprockets/asset'
require 'sprockets/utils'
require 'set'

module Sprockets
  class ProcessedAsset < Asset
    def initialize(environment, logical_path, pathname)
      super

      start_time = Time.now.to_f

      context = environment.context_class.new(environment, logical_path, pathname)
      @source = context.evaluate(pathname)
      @length = source.bytesize
      @digest = environment.digest.update(source).hexdigest

      build_required_assets(environment, context)
      @dependency_paths = build_dependency_paths(environment, context)

      @dependency_digest = compute_dependency_digest(environment)

      elapsed_time = ((Time.now.to_f - start_time) * 1000).to_i
      environment.logger.debug "Compiled #{logical_path}  (#{elapsed_time}ms)  (pid #{Process.pid})"
    end

    # Interal: Used to check equality
    attr_reader :dependency_digest

    attr_reader :source

    # Initialize `BundledAsset` from serialized `Hash`.
    def init_with(environment, coder)
      super

      @source = coder['source']
      @dependency_digest = coder['dependency_digest']

      @required_assets = coder['required_paths'].map { |p|
        p = expand_root_path(p)

        unless environment.paths.detect { |path| p[path] }
          raise UnserializeError, "#{p} isn't in paths"
        end

        p == pathname.to_s ? self : environment.find_asset(p, bundle: false)
      }
      @dependency_paths = coder['dependency_paths'].map { |h|
        DependencyFile.new(expand_root_path(h['path']), h['mtime'], h['digest'])
      }
    end

    # Serialize custom attributes in `BundledAsset`.
    def encode_with(coder)
      super

      coder['source'] = source
      coder['dependency_digest'] = dependency_digest

      coder['required_paths'] = required_assets.map { |a|
        relativize_root_path(a.pathname).to_s
      }
      coder['dependency_paths'] = dependency_paths.map { |d|
        { 'path' => relativize_root_path(d.pathname).to_s,
          'mtime' => d.mtime.iso8601,
          'digest' => d.digest }
      }
    end

    # Checks if Asset is stale by comparing the actual mtime and
    # digest to the inmemory model.
    def fresh?(environment)
      # Check freshness of all declared dependencies
      @dependency_paths.all? { |dep| dependency_fresh?(environment, dep) }
    end

    protected
      class DependencyFile < Struct.new(:pathname, :mtime, :digest)
        def initialize(pathname, mtime, digest)
          pathname = Pathname.new(pathname) unless pathname.is_a?(Pathname)
          mtime    = Time.parse(mtime) if mtime.is_a?(String)
          super
        end

        def eql?(other)
          other.is_a?(DependencyFile) &&
            pathname.eql?(other.pathname) &&
            mtime.eql?(other.mtime) &&
            digest.eql?(other.digest)
        end

        def hash
          pathname.to_s.hash
        end
      end

    private
      def build_required_assets(environment, context)
        @required_assets = resolve_dependencies(environment, context._required_paths + [pathname.to_s]) -
          resolve_dependencies(environment, context._stubbed_assets.to_a)
      end

      def resolve_dependencies(environment, paths)
        assets = Set.new

        paths.each do |path|
          if path == self.pathname.to_s
<<<<<<< HEAD
            unless cache[self]
              cache[self] = true
              assets << self
            end
          elsif asset = environment.find_asset(path, bundle: false)
=======
            assets << self
          elsif asset = environment.find_asset(path, :bundle => false)
>>>>>>> ab46ff60
            asset.required_assets.each do |asset_dependency|
              assets << asset_dependency
            end
          end
        end

        assets.to_a
      end

      def build_dependency_paths(environment, context)
        paths = context._dependency_paths.map do |path|
          DependencyFile.new(path, environment.stat(path).mtime, environment.file_digest(path).hexdigest)
        end

        assets = context._dependency_assets.flat_map do |path|
          if path == self.pathname.to_s
            DependencyFile.new(pathname, environment.stat(path).mtime, environment.file_digest(path).hexdigest)
          elsif asset = environment.find_asset(path, bundle: false)
            asset.dependency_paths
          end
        end

        paths.concat(assets).uniq
      end

      def compute_dependency_digest(environment)
        required_assets.inject(environment.digest) { |digest, asset|
          digest.update asset.digest
        }.hexdigest
      end
  end
end<|MERGE_RESOLUTION|>--- conflicted
+++ resolved
@@ -104,16 +104,8 @@
 
         paths.each do |path|
           if path == self.pathname.to_s
-<<<<<<< HEAD
-            unless cache[self]
-              cache[self] = true
-              assets << self
-            end
+            assets << self
           elsif asset = environment.find_asset(path, bundle: false)
-=======
-            assets << self
-          elsif asset = environment.find_asset(path, :bundle => false)
->>>>>>> ab46ff60
             asset.required_assets.each do |asset_dependency|
               assets << asset_dependency
             end
