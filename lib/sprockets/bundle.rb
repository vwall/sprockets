module Sprockets
  # Internal: Bundle processor takes a single file asset and prepends all the
  # `:required_paths` to the contents.
  #
  # Uses pipeline metadata:
  #
  #   :required_paths - Ordered Set of asset filenames to prepend
  #   :stubbed_paths  - Set of asset filenames to substract from the
  #                     required path set.
  #
  # Also see DirectiveProcessor.
  class Bundle
    def self.call(input)
      env      = input[:environment]
      filename = input[:filename]
      type     = input[:content_type]

      cache = Hash.new do |h, path|
        unless env.file?(path)
          raise FileNotFound, "could not find #{path}"
        end
        # TODO: Avoid using internal build_asset_hash API
        h[path] = env.send(:build_asset_hash, path, bundle: false, accept: type)
      end

      find_required_paths = proc { |path| cache[path][:metadata][:required_paths] }
      required_paths = Utils.dfs(filename, &find_required_paths)
      stubbed_paths  = Utils.dfs(cache[filename][:metadata][:stubbed_paths], &find_required_paths)
      required_paths.subtract(stubbed_paths)
      assets = required_paths.map { |path| cache[path] }

<<<<<<< HEAD
      dependency_paths = required_paths.inject(Set.new) do |set, path|
        set.merge(assets[path].metadata[:dependency_paths])
      end

      data = join_assets(required_paths.map { |path| assets[path].to_s }, input[:content_type])

      # Deprecated: For Asset#to_a
      required_asset_hashes = required_paths.map { |path| assets[path].to_hash }

      combined = SourceMap::Map.new
      required_asset_hashes.each do |hash|
        map = hash[:metadata][:map] || SourceMap::Map.new([
          SourceMap::Mapping.new(hash[:name], SourceMap::Offset.new(0, 0), SourceMap::Offset.new(0, 0))
        ])
        combined = combined + map
      end

      { data: data,
        required_asset_hashes: required_asset_hashes,
        dependency_paths: dependency_paths,
        map: combined }
=======
      env.process_bundle_reducers(assets, env.unwrap_bundle_reducers(type))
>>>>>>> a8d0fd04
    end
  end
end<|MERGE_RESOLUTION|>--- conflicted
+++ resolved
@@ -29,31 +29,7 @@
       required_paths.subtract(stubbed_paths)
       assets = required_paths.map { |path| cache[path] }
 
-<<<<<<< HEAD
-      dependency_paths = required_paths.inject(Set.new) do |set, path|
-        set.merge(assets[path].metadata[:dependency_paths])
-      end
-
-      data = join_assets(required_paths.map { |path| assets[path].to_s }, input[:content_type])
-
-      # Deprecated: For Asset#to_a
-      required_asset_hashes = required_paths.map { |path| assets[path].to_hash }
-
-      combined = SourceMap::Map.new
-      required_asset_hashes.each do |hash|
-        map = hash[:metadata][:map] || SourceMap::Map.new([
-          SourceMap::Mapping.new(hash[:name], SourceMap::Offset.new(0, 0), SourceMap::Offset.new(0, 0))
-        ])
-        combined = combined + map
-      end
-
-      { data: data,
-        required_asset_hashes: required_asset_hashes,
-        dependency_paths: dependency_paths,
-        map: combined }
-=======
       env.process_bundle_reducers(assets, env.unwrap_bundle_reducers(type))
->>>>>>> a8d0fd04
     end
   end
 end