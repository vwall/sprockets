require 'sprockets/asset'
require 'sprockets/bower'
require 'sprockets/errors'
require 'sprockets/resolve'
require 'sprockets/server'

module Sprockets
  # `Base` class for `Environment` and `Cached`.
  class Base
    include PathUtils, HTTPUtils
    include Configuration
    include Server
    include Resolve
    include Bower

    # Get persistent cache store
    attr_reader :cache

    # Set persistent cache store
    #
    # The cache store must implement a pair of getters and
    # setters. Either `get(key)`/`set(key, value)`,
    # `[key]`/`[key]=value`, `read(key)`/`write(key, value)`.
    def cache=(cache)
      @cache = Cache.new(cache, logger)
    end

    # Return an `Cached`. Must be implemented by the subclass.
    def cached
      raise NotImplementedError
    end
    alias_method :index, :cached

    # Internal: Compute hexdigest for path.
    #
    # path - String filename or directory path.
    #
    # Returns a String SHA1 hexdigest or nil.
    def file_hexdigest(path)
      if stat = self.stat(path)
        # Caveat: Digests are cached by the path's current mtime. Its possible
        # for a files contents to have changed and its mtime to have been
        # negligently reset thus appearing as if the file hasn't changed on
        # disk. Also, the mtime is only read to the nearest second. Its
        # also possible the file was updated more than once in a given second.
        cache.fetch(['file_hexdigest', path, stat.mtime.to_i]) do
          if stat.directory?
            # If its a directive, digest the list of filenames
            Digest::SHA1.hexdigest(self.entries(path).join(','))
          elsif stat.file?
            # If its a file, digest the contents
            Digest::SHA1.file(path.to_s).hexdigest
          end
        end
      end
    end

    # Internal: Compute hexdigest for a set of paths.
    #
    # paths - Array of filename or directory paths.
    #
    # Returns a String SHA1 hexdigest.
    def dependencies_hexdigest(paths)
      digest = Digest::SHA1.new
      paths.each { |path| digest.update(file_hexdigest(path).to_s) }
      digest.hexdigest
    end

    # Find asset by logical path or expanded path.
<<<<<<< HEAD
    def find_asset(*args)
      status, asset = find_asset_with_status(*args)
      asset if status == :ok
=======
    def find_asset(path, options = {})
      logical_path = path
      pathname     = Pathname.new(path).cleanpath

      if pathname.absolute?
        return unless stat(pathname)
        logical_path = attributes_for(pathname).logical_path
      else
        begin
          pathname = resolve(logical_path)

          # If logical path is missing a mime type extension, append
          # the absolute path extname so it has one.
          #
          # Ensures some consistency between finding "foo/bar" vs
          # "foo/bar.js".
          if File.extname(logical_path) == ""
            expanded_logical_path = attributes_for(pathname).logical_path
            logical_path += File.extname(expanded_logical_path)
          end
        rescue FileNotFound
          return nil
        end
      end

      build_asset(logical_path, pathname, options)
>>>>>>> b6ce4bf5
    end

    # Preferred `find_asset` shorthand.
    #
    #     environment['application.js']
    #
    def [](*args)
      find_asset(*args)
    end

    # Pretty inspect
    def inspect
      "#<#{self.class}:0x#{object_id.to_s(16)} " +
        "root=#{root.to_s.inspect}, " +
        "paths=#{paths.inspect}>"
    end

    protected
      def find_asset_with_status(path, options = {})
        path = path.to_s
        options = options.dup
        options[:bundle] = true unless options.key?(:bundle)
        accept = options.delete(:accept)
        if_match = options.delete(:if_match)
        if_none_match = options.delete(:if_none_match)

        if absolute_path?(path) && file?(path)
          if accept.nil? || resolve_path_transform_type(path, accept)
            filename = path
          end
        else
          filename = resolve_all(path, accept: accept).first
          mime_type = parse_path_extnames(path)[1]
          accept = parse_accept_options(mime_type, accept).map { |t, v| "#{t}; q=#{v}" }.join(", ")
        end

        if filename
          options = { bundle: options[:bundle], accept: accept, accept_encoding: options[:accept_encoding] }
          asset_hash = build_asset_hash(filename, options)
          asset = Asset.new(asset_hash) if asset_hash

          if if_match && asset.digest != if_match
            return :precondition_failed
          elsif if_none_match && asset.digest == if_none_match
            return :not_modified
          else
            return :ok, asset
          end
        else
          return :not_found
        end
      end

      def build_asset_hash(filename, options)
        load_path, logical_path = paths_split(self.paths, filename)
        unless load_path
          raise FileOutsidePaths, "#{load_path} isn't in paths: #{self.paths.join(', ')}"
        end

        logical_path, file_type, engine_extnames = parse_path_extnames(logical_path)
        logical_path = normalize_logical_path(logical_path)

        asset = {
          load_path: load_path,
          filename: filename,
          name: logical_path
        }

        if asset_type = resolve_transform_type(file_type, options[:accept])
          asset[:content_type] = asset_type
          asset[:logical_path] = logical_path + mime_types[asset_type][:extensions].first
        else
          asset[:logical_path] = logical_path
        end

        processed_processors = unwrap_preprocessors(file_type) +
          unwrap_engines(engine_extnames).reverse +
          unwrap_transformer(file_type, asset_type) +
          unwrap_postprocessors(asset_type)
        bundled_processors = unwrap_bundle_processors(asset_type)

        should_bundle = options[:bundle] && bundled_processors.any?
        processors = should_bundle ? bundled_processors : processed_processors
        processors += unwrap_encoding_processors(options[:accept_encoding])

        if processors.any?
          build_processed_asset_hash(asset, processors)
        else
          build_static_asset_hash(asset)
        end
      end

      def build_processed_asset_hash(asset, processors)
        processed = process(
          processors,
          asset[:filename],
          asset[:load_path],
          asset[:name],
          asset[:content_type],
          read_file(asset[:filename], asset[:content_type])
        )

        # Ensure originally read file is marked as a dependency
        processed[:metadata][:dependency_paths] = Set.new(processed[:metadata][:dependency_paths]).merge([asset[:filename]])

        asset.merge(processed).merge({
          mtime: processed[:metadata][:dependency_paths].map { |path| stat(path).mtime.to_i }.max,
          metadata: processed[:metadata].merge(
            dependency_digest: dependencies_hexdigest(processed[:metadata][:dependency_paths])
          )
        })
      end

      def build_static_asset_hash(asset)
        stat = self.stat(asset[:filename])
        asset.merge({
          encoding: Encoding::BINARY,
          length: stat.size,
          mtime: stat.mtime.to_i,
          digest: digest_class.file(asset[:filename]).hexdigest,
          metadata: {
            dependency_paths: Set.new([asset[:filename]]),
            dependency_digest: dependencies_hexdigest([asset[:filename]]),
          }
        })
      end
  end
end<|MERGE_RESOLUTION|>--- conflicted
+++ resolved
@@ -67,38 +67,9 @@
     end
 
     # Find asset by logical path or expanded path.
-<<<<<<< HEAD
     def find_asset(*args)
       status, asset = find_asset_with_status(*args)
       asset if status == :ok
-=======
-    def find_asset(path, options = {})
-      logical_path = path
-      pathname     = Pathname.new(path).cleanpath
-
-      if pathname.absolute?
-        return unless stat(pathname)
-        logical_path = attributes_for(pathname).logical_path
-      else
-        begin
-          pathname = resolve(logical_path)
-
-          # If logical path is missing a mime type extension, append
-          # the absolute path extname so it has one.
-          #
-          # Ensures some consistency between finding "foo/bar" vs
-          # "foo/bar.js".
-          if File.extname(logical_path) == ""
-            expanded_logical_path = attributes_for(pathname).logical_path
-            logical_path += File.extname(expanded_logical_path)
-          end
-        rescue FileNotFound
-          return nil
-        end
-      end
-
-      build_asset(logical_path, pathname, options)
->>>>>>> b6ce4bf5
     end
 
     # Preferred `find_asset` shorthand.
@@ -125,8 +96,9 @@
         if_match = options.delete(:if_match)
         if_none_match = options.delete(:if_none_match)
 
-        if absolute_path?(path) && file?(path)
-          if accept.nil? || resolve_path_transform_type(path, accept)
+        if absolute_path?(path)
+          path = File.expand_path(path)
+          if file?(path) && (accept.nil? || resolve_path_transform_type(path, accept))
             filename = path
           end
         else
