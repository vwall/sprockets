module Sprockets
  module Paths
    # Returns `Environment` root.
    #
    # All relative paths are expanded with root as its base. To be
    # useful set this to your applications root directory. (`Rails.root`)
    def root
      @trail.root
    end

    # Returns an `Array` of path `String`s.
    #
    # These paths will be used for asset logical path lookups.
    #
    # Note that a copy of the `Array` is returned so mutating will
    # have no affect on the environment. See `append_path`,
    # `prepend_path`, and `clear_paths`.
    def paths
      @trail.paths.dup
    end

    # Prepend a `path` to the `paths` list.
    #
    # Paths at the end of the `Array` have the least priority.
    def prepend_path(path)
      @trail.prepend_path(path)
    end

    # Append a `path` to the `paths` list.
    #
    # Paths at the beginning of the `Array` have a higher priority.
    def append_path(path)
      @trail.append_path(path)
    end

    # Clear all paths and start fresh.
    #
    # There is no mechanism for reordering paths, so its best to
    # completely wipe the paths list and reappend them in the order
    # you want.
    def clear_paths
      @trail.paths.dup.each { |path| @trail.remove_path(path) }
    end

    # Returns an `Array` of extensions.
    #
    # These extensions maybe omitted from logical path searches.
    #
    #     # => [".js", ".css", ".coffee", ".sass", ...]
    #
    def extensions
      @trail.extensions.dup
    end

    # Works like `Dir.entries`.
    #
    # Subclasses may cache this method.
    def entries(filename)
      @trail.entries(filename)
    end

    # Works like `File.stat`.
    #
    # Subclasses may cache this method.
    def stat(path)
      @trail.stat(path)
    end

<<<<<<< HEAD
    # Internal: Reverse guess logical path for fully expanded path.
    #
    # This has some known issues. For an example if a file is
    # shaddowed in the path, but is required relatively, its logical
    # path will be incorrect.
    #
    # TODO: Review API and performance
    # TODO: logical_path only makes sense within the context of a mime type
    def logical_path_for(filename)
      _, path = paths_split(self.paths, filename)
      if path
        extnames = extensions_for(filename)
        path = extnames[:engines].inject(path) { |p, ext| p.sub(ext, '') }

        unless extnames[:format]
          extnames[:mime_types].each do |mime_type|
            # TODO: Why pick the first mime type
            if format_mime_type = @transformers[mime_type].keys.first
              # TODO: Reverse mime type look is fishy
              format_extname = @mime_types.key(format_mime_type)
              path = "#{path}#{format_extname}"
              break
            end
          end
        end

        extname = File.extname(path)
        path = path.sub(/\/index\./, '.') if File.basename(path, extname) == 'index'
        path
      else
        raise FileOutsidePaths, "#{filename} isn't in paths: #{self.paths.join(', ')}"
      end
    end

=======
>>>>>>> 6b56ad71
    # Public: Finds the expanded real path for a given logical path by searching
    # the environment's paths. Includes all matching paths including fallbacks
    # and shadowed matches.
    #
    #     resolve_all("application.js").first
    #     # => "/path/to/app/javascripts/application.js.coffee"
    #
    # `resolve_all` returns an `Enumerator`. This allows you to filter your
    # matches by any condition.
    #
    #     resolve_all("application").find do |path|
    #       mime_type_for(path) == "text/css"
    #     end
    #
    def resolve_all(path, options = {}, &block)
      return to_enum(__method__, path, options) unless block_given?
      path = path.to_s

      if absolute_path?(path)
        if filename = resolve_absolute_path(path, options)
          yield filename
        end
      else
        resolve_all_logical_paths(path, options, &block)
      end

      nil
    end

    # Public: Enumerate over all logical paths in the environment.
    #
    # Returns an Enumerator of [logical_path, filename].
    def logical_paths
      return to_enum(__method__) unless block_given?

      seen = Set.new
      self.paths.each do |root|
        stat_tree(root).each do |filename, stat|
          if stat.file?
            logical_path = logical_path_for(filename)
            if !seen.include?(logical_path)
              yield logical_path, filename
              seen << logical_path
            end
          end
        end
      end

      nil
    end

    protected
      attr_reader :trail

      # Internal: Reverse guess logical path for fully expanded path.
      #
      # This has some known issues. For an example if a file is
      # shaddowed in the path, but is required relatively, its logical
      # path will be incorrect.
      #
      # TODO: Review API and performance
      def logical_path_for(filename)
        _, path = paths_split(self.paths, filename)
        if path
          extnames = extensions_for(filename)
          path = extnames[:engines].inject(path) { |p, ext| p.sub(ext, '') }

          unless extnames[:format]
            extnames[:engines].each do |eng_ext|
              if ext = @trail.aliases[eng_ext]
                path = "#{path}#{ext}"
                break
              end
            end
          end

          extname = File.extname(path)
          path = path.sub(/\/index\./, '.') if File.basename(path, extname) == 'index'
          path
        else
          raise FileOutsidePaths, "#{filename} isn't in paths: #{self.paths.join(', ')}"
        end
      end

      # Internal: Resolve absolute path to ensure it exists and is in the
      # load path.
      #
      # filename - String
      # options  - Hash (default: {})
      #
      # Returns String filename or nil
      def resolve_absolute_path(filename, options = {})
        content_type = options[:content_type]
        if paths_split(self.paths, filename) && stat(filename)
          if content_type.nil? || content_type == content_type_of(filename)
            return filename
          end
        end
      end

      # Internal: Resolve logical path in trail load paths.
      #
      # logical_path - String
      # options      - Hash (default: {})
      # block
      #   filename - String or nil
      #
      # Returns nothing.
      def resolve_all_logical_paths(logical_path, options = {})
        extname = extensions_for(logical_path)[:format]
        format_content_type = mime_types(extname) if extname
        content_type = options[:content_type] || format_content_type

        if format_content_type && format_content_type != content_type
          return
        end

        paths = [logical_path]
        paths << logical_path.sub(extname, '') if extname

        path_without_extension = extname ?
          logical_path.sub(extname, '') :
          logical_path

        # optimization: bower.json can only be nested one level deep
        if !path_without_extension.index('/')
          paths << File.join(path_without_extension, "bower.json")
        end

        paths << File.join(path_without_extension, "index#{extname}")

        @trail.find_all(*paths, options).each do |path|
          expand_bower_path(path) do |bower_path|
            if content_type.nil? || content_type == content_type_of(bower_path)
              yield bower_path
            end
          end

          if content_type.nil? || content_type == content_type_of(path)
            yield path
          end
        end
      end
  end
end<|MERGE_RESOLUTION|>--- conflicted
+++ resolved
@@ -66,43 +66,6 @@
       @trail.stat(path)
     end
 
-<<<<<<< HEAD
-    # Internal: Reverse guess logical path for fully expanded path.
-    #
-    # This has some known issues. For an example if a file is
-    # shaddowed in the path, but is required relatively, its logical
-    # path will be incorrect.
-    #
-    # TODO: Review API and performance
-    # TODO: logical_path only makes sense within the context of a mime type
-    def logical_path_for(filename)
-      _, path = paths_split(self.paths, filename)
-      if path
-        extnames = extensions_for(filename)
-        path = extnames[:engines].inject(path) { |p, ext| p.sub(ext, '') }
-
-        unless extnames[:format]
-          extnames[:mime_types].each do |mime_type|
-            # TODO: Why pick the first mime type
-            if format_mime_type = @transformers[mime_type].keys.first
-              # TODO: Reverse mime type look is fishy
-              format_extname = @mime_types.key(format_mime_type)
-              path = "#{path}#{format_extname}"
-              break
-            end
-          end
-        end
-
-        extname = File.extname(path)
-        path = path.sub(/\/index\./, '.') if File.basename(path, extname) == 'index'
-        path
-      else
-        raise FileOutsidePaths, "#{filename} isn't in paths: #{self.paths.join(', ')}"
-      end
-    end
-
-=======
->>>>>>> 6b56ad71
     # Public: Finds the expanded real path for a given logical path by searching
     # the environment's paths. Includes all matching paths including fallbacks
     # and shadowed matches.
@@ -164,6 +127,7 @@
       # path will be incorrect.
       #
       # TODO: Review API and performance
+      # TODO: logical_path only makes sense within the context of a mime type
       def logical_path_for(filename)
         _, path = paths_split(self.paths, filename)
         if path
@@ -171,9 +135,12 @@
           path = extnames[:engines].inject(path) { |p, ext| p.sub(ext, '') }
 
           unless extnames[:format]
-            extnames[:engines].each do |eng_ext|
-              if ext = @trail.aliases[eng_ext]
-                path = "#{path}#{ext}"
+            extnames[:mime_types].each do |mime_type|
+              # TODO: Why pick the first mime type
+              if format_mime_type = @transformers[mime_type].keys.first
+                # TODO: Reverse mime type look is fishy
+                format_extname = @mime_types.key(format_mime_type)
+                path = "#{path}#{format_extname}"
                 break
               end
             end
