require 'sprockets/asset_pathname'
require 'sprockets/errors'
require 'pathname'
require 'set'

#### Sprockets::Context
#
# The context class keeps track of an environment, basepath, and the logical path for a pathname
# TODO Fill in with better explanation
module Sprockets
  class Context
    attr_reader :environment, :pathname
    attr_reader :required_paths, :dependency_paths

    def initialize(environment, pathname)
      @environment = environment
      @pathname    = pathname

      @required_paths   = []
      @dependency_paths = Set.new
    end

    def root_path
      environment.paths.detect { |path| pathname.to_s[path] }
    end

    def logical_path
      if pathname && root_path
        pathname.to_s[%r{^#{root_path}\/([^.]+)}, 1]
      end
    end

    def content_type
      AssetPathname.new(pathname, environment).content_type
    end

    def resolve(path, options = {}, &block)
      pathname       = Pathname.new(path)
      asset_pathname = AssetPathname.new(pathname, environment)

      if pathname.absolute?
        pathname

      elsif content_type = options[:content_type]
        content_type = self.content_type if content_type == :self

        if asset_pathname.format_extension
          if content_type != asset_pathname.content_type
            raise ContentTypeMismatch, "#{path} is " +
              "'#{asset_pathname.content_type}', not '#{content_type}'"
          end
        end

        resolve(path) do |candidate|
          if self.content_type == AssetPathname.new(candidate, environment).content_type
            return candidate
          end
        end

        raise FileNotFound, "couldn't find file '#{path}'"
      else
        environment.resolve(path, :base_path => self.pathname.dirname, &block)
      end
    end

    def depend_on(path)
      @dependency_paths << resolve(path).to_s
    end

    def evaluate(filename, options = {})
      pathname       = resolve(filename)
      asset_pathname = AssetPathname.new(pathname, environment)
      extension      = asset_pathname.format_extension ||
                         asset_pathname.engine_format_extension

      data     = options[:data] || pathname.read
      engines  = options[:engines] || environment.formats(extension) +
                          asset_pathname.engines.reverse

      engines.inject(data) do |result, engine|
        template = engine.new(pathname.to_s) { result }
        template.render(self, {})
      end
    end

<<<<<<< HEAD
    def can_require?(pathname)
      pathname = Pathname.new(pathname)
      content_type = AssetPathname.new(pathname, environment).content_type
      pathname.file? && (self.content_type.nil? || self.content_type == content_type)
    end

    def require_asset(pathname)
      pathname = Pathname.new(pathname)

      if can_require?(pathname)
        unless @required_paths.include?(pathname.to_s)
          @dependency_paths << pathname.to_s
          @required_paths << pathname.to_s
        end
      else
        raise ContentTypeMismatch, "#{pathname} is " +
          "'#{AssetPathname.new(pathname, environment).content_type}', " +
          "not '#{content_type}'"
      end

      pathname
=======
    def asset_requirable?(path)
      concatenation.can_require?(resolve(path, :content_type => :self))
    end

    def require_asset(path)
      concatenation.require(resolve(path, :content_type => :self))
>>>>>>> 7b201add
    end
  end
end<|MERGE_RESOLUTION|>--- conflicted
+++ resolved
@@ -83,17 +83,16 @@
       end
     end
 
-<<<<<<< HEAD
-    def can_require?(pathname)
-      pathname = Pathname.new(pathname)
+    def asset_requirable?(path)
+      pathname = resolve(path, :content_type => :self)
       content_type = AssetPathname.new(pathname, environment).content_type
       pathname.file? && (self.content_type.nil? || self.content_type == content_type)
     end
 
-    def require_asset(pathname)
-      pathname = Pathname.new(pathname)
+    def require_asset(path)
+      pathname = resolve(path, :content_type => :self)
 
-      if can_require?(pathname)
+      if asset_requirable?(pathname)
         unless @required_paths.include?(pathname.to_s)
           @dependency_paths << pathname.to_s
           @required_paths << pathname.to_s
@@ -105,14 +104,6 @@
       end
 
       pathname
-=======
-    def asset_requirable?(path)
-      concatenation.can_require?(resolve(path, :content_type => :self))
-    end
-
-    def require_asset(path)
-      concatenation.require(resolve(path, :content_type => :self))
->>>>>>> 7b201add
     end
   end
 end