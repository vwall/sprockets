require 'sprockets/compressing'
require 'sprockets/engines'
require 'sprockets/mime'
require 'sprockets/paths'
require 'sprockets/processing'

module Sprockets
  module Configuration
    include Paths, Mime, Engines, Processing, Compressing

    def initialize_configuration(parent)
      @logger            = parent.logger
      @version           = parent.version
      @digest_class      = parent.digest_class
      @context_class     = Class.new(parent.context_class)
      @root              = parent.root
      @paths             = parent.paths
      @mime_types        = parent.mime_types
      @mime_exts         = parent.mime_exts
      @encodings         = parent.encodings
<<<<<<< HEAD
      @transformers      = parent.transformers
=======
      @engines           = parent.engines
      @engine_mime_types = parent.engine_mime_types
>>>>>>> 0dd087cd
      @preprocessors     = parent.preprocessors
      @postprocessors    = parent.postprocessors
      @bundle_processors = parent.bundle_processors
      @compressors       = parent.compressors
    end

    # Get and set `Logger` instance.
    attr_accessor :logger

    # The `Environment#version` is a custom value used for manually
    # expiring all asset caches.
    #
    # Sprockets is able to track most file and directory changes and
    # will take care of expiring the cache for you. However, its
    # impossible to know when any custom helpers change that you mix
    # into the `Context`.
    #
    # It would be wise to increment this value anytime you make a
    # configuration change to the `Environment` object.
    attr_reader :version

    # Assign an environment version.
    #
    #     environment.version = '2.0'
    #
    def version=(version)
      mutate_config(:version) { version.dup }
    end

    # Returns a `Digest` implementation class.
    #
    # Defaults to `Digest::SHA1`.
    attr_reader :digest_class

    # Assign a `Digest` implementation class. This maybe any Ruby
    # `Digest::` implementation such as `Digest::SHA1` or
    # `Digest::MD5`.
    #
    #     environment.digest_class = Digest::MD5
    #
    def digest_class=(klass)
      @digest_class = klass
    end

    # Deprecated: Get `Context` class.
    #
    # This class maybe mutated and mixed in with custom helpers.
    #
    #     environment.context_class.instance_eval do
    #       include MyHelpers
    #       def asset_url; end
    #     end
    #
    attr_reader :context_class

    private
      def mutate_config(sym)
        obj = yield self.instance_variable_get("@#{sym}").dup
        self.instance_variable_set("@#{sym}", obj.freeze)
      end

      def mutate_hash_config(sym, key)
        mutate_config(sym) do |hash|
          obj = yield hash[key].dup
          hash[key] = obj.freeze
          hash
        end
      end
  end
end<|MERGE_RESOLUTION|>--- conflicted
+++ resolved
@@ -18,12 +18,9 @@
       @mime_types        = parent.mime_types
       @mime_exts         = parent.mime_exts
       @encodings         = parent.encodings
-<<<<<<< HEAD
-      @transformers      = parent.transformers
-=======
       @engines           = parent.engines
       @engine_mime_types = parent.engine_mime_types
->>>>>>> 0dd087cd
+      @transformers      = parent.transformers
       @preprocessors     = parent.preprocessors
       @postprocessors    = parent.postprocessors
       @bundle_processors = parent.bundle_processors
