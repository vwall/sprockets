--- conflicted
+++ resolved
@@ -1,7 +1,3 @@
 module Sprockets
-<<<<<<< HEAD
-  VERSION = "2.10.1"
-=======
   VERSION = "2.11.1"
->>>>>>> 8d0a01fc
 end