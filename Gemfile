source :rubygems

gemspec

<<<<<<< HEAD
group :test do
  gem 'therubyrhino', :platform => :jruby
  gem 'therubyracer', :platform => [:ruby, :mswin]
=======
if ENV['CI']
  platforms :ruby do
    gem 'therubyracer'
  end

  platforms :jruby do
    gem 'therubyrhino'
  end
>>>>>>> a5a21b9b
end<|MERGE_RESOLUTION|>--- conflicted
+++ resolved
@@ -2,18 +2,7 @@
 
 gemspec
 
-<<<<<<< HEAD
 group :test do
   gem 'therubyrhino', :platform => :jruby
-  gem 'therubyracer', :platform => [:ruby, :mswin]
-=======
-if ENV['CI']
-  platforms :ruby do
-    gem 'therubyracer'
-  end
-
-  platforms :jruby do
-    gem 'therubyrhino'
-  end
->>>>>>> a5a21b9b
+  gem 'therubyracer', :platform => :ruby
 end