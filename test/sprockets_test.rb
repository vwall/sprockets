--- conflicted
+++ resolved
@@ -77,7 +77,16 @@
 }
 Sprockets.register_transformer 'image/svg+xml', 'image/png', SVG2PNG
 
-<<<<<<< HEAD
+CSS2HTMLIMPORT = proc { |input|
+  "<style>#{input[:data]}</style>"
+}
+Sprockets.register_transformer 'text/css', 'text/html', CSS2HTMLIMPORT
+
+JS2HTMLIMPORT = proc { |input|
+  "<script>#{input[:data]}</script>"
+}
+Sprockets.register_transformer 'application/javascript', 'text/html', JS2HTMLIMPORT
+
 Sprockets.register_bundle_processor 'text/css', proc { |input|
   selector_count = input[:metadata][:required_asset_hashes].inject(0) { |n, asset|
     n + asset[:metadata][:selector_count]
@@ -89,17 +98,6 @@
   { data: input[:data],
     selector_count: input[:data].scan(/\{/).size }
 }
-=======
-CSS2HTMLIMPORT = proc { |input|
-  "<style>#{input[:data]}</style>"
-}
-Sprockets.register_transformer 'text/css', 'text/html', CSS2HTMLIMPORT
-
-JS2HTMLIMPORT = proc { |input|
-  "<script>#{input[:data]}</script>"
-}
-Sprockets.register_transformer 'application/javascript', 'text/html', JS2HTMLIMPORT
->>>>>>> e045b0c9
 
 
 class Sprockets::TestCase < MiniTest::Test
