--- conflicted
+++ resolved
@@ -2,31 +2,17 @@
 
 class TestAssetAttributes < Sprockets::TestCase
   test "search paths" do
-<<<<<<< HEAD
-    assert_equal ["index.js", "index/bower.json"],
+    assert_equal ["index.js", "index/.bower.json", "index/bower.json"],
       pathname("index.js").search_paths
-    assert_equal ["foo.js", "foo/bower.json", "foo/index.js"],
+    assert_equal ["foo.js", "foo/.bower.json", "foo/bower.json", "foo/index.js"],
       pathname("foo.js").search_paths
-    assert_equal ["foo", "foo/bower.json", "foo/index"],
+    assert_equal ["foo", "foo/.bower.json", "foo/bower.json", "foo/index"],
       pathname("foo").search_paths
     assert_equal ["foo/bar.js", "foo/bar/index.js"],
       pathname("foo/bar.js").search_paths
-    assert_equal ["jquery.foo.js", "jquery.foo/bower.json", "jquery.foo/index.js"],
+    assert_equal ["jquery.foo.js", "jquery.foo/.bower.json", "jquery.foo/bower.json", "jquery.foo/index.js"],
       pathname("jquery.foo.js").search_paths
-    assert_equal ["jquery.foo", "jquery.foo/bower.json", "jquery.foo/index"],
-=======
-    assert_equal ["index.js", "index/.bower.json", "index/bower.json", "index/component.json"],
-      pathname("index.js").search_paths
-    assert_equal ["foo.js", "foo/.bower.json", "foo/bower.json", "foo/component.json", "foo/index.js"],
-      pathname("foo.js").search_paths
-    assert_equal ["foo", "foo/.bower.json", "foo/bower.json", "foo/component.json", "foo/index"],
-      pathname("foo").search_paths
-    assert_equal ["foo/bar.js", "foo/bar/index.js"],
-      pathname("foo/bar.js").search_paths
-    assert_equal ["jquery.foo.js", "jquery.foo/.bower.json", "jquery.foo/bower.json", "jquery.foo/component.json", "jquery.foo/index.js"],
-      pathname("jquery.foo.js").search_paths
-    assert_equal ["jquery.foo", "jquery.foo/.bower.json", "jquery.foo/bower.json", "jquery.foo/component.json", "jquery.foo/index"],
->>>>>>> 4a2814cc
+    assert_equal ["jquery.foo", "jquery.foo/.bower.json", "jquery.foo/bower.json", "jquery.foo/index"],
       pathname("jquery.foo").search_paths
   end
 
